"""Losses for tf models."""
import tensorflow as tf
from tensorflow.keras import backend as K

# TODO(nan_true): nan_true is where y_true is not nan. This is confusing
def mask_nan_keep_loss(y_true, y_pred):
    """Mask out nan values in the calulation of MSE."""
    nan_true = K.cast(~tf.math.is_nan(y_true), "float32")
    num_notnan = K.sum(K.flatten(nan_true))
    y_pred = tf.math.multiply(y_pred, nan_true)

    # We need to use tf.where to do this substitution, because when trying to
    # multiply with just the nan_true masks,
    # NaN*0 = NaN, so NaNs are not removed
    y_true = K.cast(
        tf.where(~tf.math.is_nan(y_true), y_true, tf.zeros_like(y_true)), "float32"
    )
    loss = K.sum((K.flatten(y_pred) - K.flatten(y_true)) ** 2) / num_notnan
    return tf.where(~tf.math.is_nan(loss), loss, 0)


def multiview_consistency(y_true, y_pred):
    """
    In a semi-supervised strategy, we have a normal mask_nan mse loss for where there are labels,
    but also a loss that checks whether the output using different combinations of views is the same
    """
    alpha = 1  # 0.0001 # The weight on the multiview loss, which we hard-code for now..

    msk_loss = mask_nan_keep_loss(y_true[-1], y_pred[-1])

    # The output should be (batch_size,nvox,nvox,nvox,n_markers)
    # For a 3-cam system, there are only 3 different possible pairs, so we discard the last, which is the complete set
    y_pred_ = y_pred[:-1]
    y_pred_diff = y_pred_[1:] - y_pred_[:-1]
    multiview_loss = K.mean(K.flatten(y_pred_diff) ** 2)

    return msk_loss + alpha * multiview_loss


def metric_dist_max(y_true, y_pred):
    """Get distance between the (row, col) indices of each maximum.

    y_true and y_pred are image-sized confidence maps.
    Let's get the (row, col) indicies of each maximum and calculate the
    distance between the two
    """
    x = K.reshape(y_true, [K.int_shape(y_true)[0], -1])
    indices = K.argmax(x, axis=1)

    col_indices_true = indices / K.int_shape(y_true)[1]
    row_indices_true = indices % K.int_shape(y_true)[1]

    x = K.reshape(y_pred, [K.int_shape(y_pred)[0], -1])
    indices = K.argmax(x, axis=1)

    col_indices_pred = indices / K.int_shape(y_pred)[1]
    row_indices_pred = indices % K.int_shape(y_pred)[1]

    dist = K.sqrt(
        K.pow(col_indices_pred - col_indices_true, 2)
        + K.pow(row_indices_pred - row_indices_true, 2)
    )
    return K.mean(dist)


def mse_with_var_regularization(y_true, y_pred):
    """Return the mean of y_true."""
    return K.mean(y_true)


def identity_pred(y_true, y_pred):
    """Works with variance regularizer in spatial expected value networks."""
    return K.mean(K.flatten(y_pred))


def K_nanmean_infmean(tensor):
    """
<<<<<<< HEAD
    Returns the nanmean of the input tensor. If tensor is all NaN or inf, returns 0
=======
    Returns the nanmean of the input tensor. If tensor is all NaN, returns 0

    Also removes inf
>>>>>>> 91ca8df9
    """
    notnan = K.cast((~tf.math.is_nan(tensor)) & (~tf.math.is_inf(tensor)), "float32")
    num_notnan = K.sum(K.flatten(notnan))

    nonan = K.cast(
<<<<<<< HEAD
        tf.where((~tf.math.is_nan(tensor)) & (~tf.math.is_inf(tensor)), tensor, tf.zeros_like(tensor)), "float32"
=======
        tf.where((~tf.math.is_nan(tensor)) & (~tf.math.is_inf(tensor)),
                 tensor,
                 tf.zeros_like(tensor)), "float32"
>>>>>>> 91ca8df9
    )

    loss = K.sum(nonan) / num_notnan

<<<<<<< HEAD
    return tf.where((~tf.math.is_nan(loss)) & (~tf.math.is_inf(loss)), loss, 0)
=======
    return loss#tf.where(~tf.math.is_inf(loss), loss, 0)

>>>>>>> 91ca8df9

def euclidean_distance_3D(y_true, y_pred):
    """Get 3d Euclidean distance.

    Assumes predictions of shape (batch_size,3,num_markers)

    Ignores NaN when necessary. But because K.sqrt(NaN) == inf, whenthere
        are NaNs in the labels, the distance function returns inf
    """
    ed3D = K.flatten(K.sqrt(K.sum(K.pow(y_true - y_pred, 2), axis=1)))
    return K_nanmean_infmean(ed3D)


def centered_euclidean_distance_3D(y_true, y_pred):
    """Get centered 3d Euclidean distance.

    Assumes predictions of shape (batch_size,3,num_markers)

    Ignores NaN when necessary
    """
    y_true = y_true - K.mean(y_true, axis=-1, keepdims=True)
    y_pred = y_pred - K.mean(y_pred, axis=-1, keepdims=True)

    ced3D = K.flatten(K.sqrt(K.sum(K.pow(y_true - y_pred, 2), axis=1)))
    return K_nanmean_infmean(ced3D)<|MERGE_RESOLUTION|>--- conflicted
+++ resolved
@@ -75,35 +75,23 @@
 
 def K_nanmean_infmean(tensor):
     """
-<<<<<<< HEAD
-    Returns the nanmean of the input tensor. If tensor is all NaN or inf, returns 0
-=======
     Returns the nanmean of the input tensor. If tensor is all NaN, returns 0
 
     Also removes inf
->>>>>>> 91ca8df9
     """
     notnan = K.cast((~tf.math.is_nan(tensor)) & (~tf.math.is_inf(tensor)), "float32")
     num_notnan = K.sum(K.flatten(notnan))
 
     nonan = K.cast(
-<<<<<<< HEAD
-        tf.where((~tf.math.is_nan(tensor)) & (~tf.math.is_inf(tensor)), tensor, tf.zeros_like(tensor)), "float32"
-=======
         tf.where((~tf.math.is_nan(tensor)) & (~tf.math.is_inf(tensor)),
                  tensor,
                  tf.zeros_like(tensor)), "float32"
->>>>>>> 91ca8df9
     )
 
     loss = K.sum(nonan) / num_notnan
 
-<<<<<<< HEAD
-    return tf.where((~tf.math.is_nan(loss)) & (~tf.math.is_inf(loss)), loss, 0)
-=======
     return loss#tf.where(~tf.math.is_inf(loss), loss, 0)
 
->>>>>>> 91ca8df9
 
 def euclidean_distance_3D(y_true, y_pred):
     """Get 3d Euclidean distance.
