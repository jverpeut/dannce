--- conflicted
+++ resolved
@@ -2384,9 +2384,6 @@
                     X[..., channel_ids], self.bright_val
                 )
 
-<<<<<<< HEAD
-        return X, X_grid, y_3d, aux
-=======
         if self.mirror_augmentation:
             if np.random.rand() > 0.5:
                 X_grid = np.reshape(
@@ -2398,7 +2395,6 @@
                 X_grid = np.reshape(X_grid, (self.batch_size, -1, 3))
 
         return X, X_grid, y_3d
->>>>>>> 90581363
 
     def do_random(self, X):
         """Randomly re-order camera views
@@ -2489,25 +2485,18 @@
         X = np.zeros((self.batch_size, *self.data.shape[1:]))
         y_3d = np.zeros((self.batch_size, *self.labels.shape[1:]))
 
-<<<<<<< HEAD
         # Only used for AVG mode
-=======
-        # Only used when
->>>>>>> 90581363
         if self.expval:
             X_grid = np.zeros((self.batch_size, *self.xgrid.shape[1:]))
         else:
             X_grid = None
 
-<<<<<<< HEAD
         # Only used for AVG+MAX mode
         if self.aux_labels is not None:
             aux = np.zeros((*X.shape[:4], y_3d.shape[-1]))
         else:
             aux = None
 
-=======
->>>>>>> 90581363
         for i, ID in enumerate(list_IDs_temp):
             X[i] = self.data[ID].copy()
             y_3d[i] = self.labels[ID]
@@ -2523,18 +2512,10 @@
 
         if self.expval:
             if self.heatmap_reg:
-<<<<<<< HEAD
                 return [X, X_grid, self.get_max_gt_ind(X_grid, y_3d)], [y_3d,
                     self.heatmap_reg_coeff*np.ones((self.batch_size, y_3d.shape[-1]), dtype='float32')]
             elif aux is not None:
                 return [X, X_grid], [y_3d, aux]
-=======
-                return [X, X_grid, self.get_max_gt_ind(X_grid, y_3d)], [
-                    y_3d,
-                    self.heatmap_reg_coeff
-                    * np.ones((self.batch_size, y_3d.shape[-1]), dtype="float32"),
-                ]
->>>>>>> 90581363
             return [X, X_grid], y_3d
         else:
             return X, y_3d
