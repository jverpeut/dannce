--- conflicted
+++ resolved
@@ -569,11 +569,7 @@
     parser.add_argument(
         "--write-npy",
         dest="write_npy",
-<<<<<<< HEAD
-        help="If not None, uses this base path to write large dataset to npy files"
-=======
         help="If not None, uses this base path to write large dataset to npy files",
->>>>>>> 90581363
     )
 
     return parser
